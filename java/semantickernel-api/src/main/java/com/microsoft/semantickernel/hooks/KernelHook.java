--- conflicted
+++ resolved
@@ -7,15 +7,12 @@
 import java.util.function.Function;
 import java.util.function.Predicate;
 
-<<<<<<< HEAD
 /**
  * Represents a hook that can be used to intercept and modify arguments to {@code KernelFunction}s.
  * A {@code KernelHook} implements a {@code Predicate} that determines if the hook is interested 
  * in a particular event, and a {@code Function} that can be used to modify the event. The 
  * @param <T> The type of the event that the hook is interested in
  */
-public interface KernelHook<T extends KernelHookEvent> extends Predicate<KernelHookEvent>, Function<T, T> {
-=======
 public interface KernelHook<T extends KernelHookEvent> extends Predicate<KernelHookEvent>,
     Function<T, T> {
 
@@ -29,7 +26,6 @@
     default int getPriority() {
         return 50;
     }
->>>>>>> 6df0f551
 
     /**
      * A hook that accepts {@link FunctionInvokingEvent} 
