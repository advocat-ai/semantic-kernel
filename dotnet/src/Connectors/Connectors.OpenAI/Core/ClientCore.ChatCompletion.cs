﻿// Copyright (c) Microsoft. All rights reserved.

using System;
using System.ClientModel;
using System.ClientModel.Primitives;
using System.Collections.Generic;
using System.Diagnostics;
using System.Diagnostics.Metrics;
using System.Linq;
using System.Runtime.CompilerServices;
using System.Text;
using System.Text.Json;
using System.Text.RegularExpressions;
using System.Threading;
using System.Threading.Tasks;
using Microsoft.Extensions.Logging;
using Microsoft.SemanticKernel.ChatCompletion;
using Microsoft.SemanticKernel.Diagnostics;
using Microsoft.SemanticKernel.Text;
using OpenAI.Chat;
using OAIChat = OpenAI.Chat;

#pragma warning disable CA2208 // Instantiate argument exceptions correctly

namespace Microsoft.SemanticKernel.Connectors.OpenAI;

/// <summary>
/// Base class for AI clients that provides common functionality for interacting with OpenAI services.
/// </summary>
internal partial class ClientCore
{
#if NET
    [GeneratedRegex("[^a-zA-Z0-9_-]")]
    private static partial Regex DisallowedFunctionNameCharactersRegex();
#else
    private static Regex DisallowedFunctionNameCharactersRegex() => new("[^a-zA-Z0-9_-]", RegexOptions.Compiled);
#endif

    protected const string ModelProvider = "openai";
    protected record ToolCallingConfig(IList<ChatTool>? Tools, ChatToolChoice? Choice, bool AutoInvoke, bool AllowAnyRequestedKernelFunction, FunctionChoiceBehaviorOptions? Options);

    /// <summary>
    /// The maximum number of auto-invokes that can be in-flight at any given time as part of the current
    /// asynchronous chain of execution.
    /// </summary>
    /// <remarks>
    /// This is a fail-safe mechanism. If someone accidentally manages to set up execution settings in such a way that
    /// auto-invocation is invoked recursively, and in particular where a prompt function is able to auto-invoke itself,
    /// we could end up in an infinite loop. This const is a backstop against that happening. We should never come close
    /// to this limit, but if we do, auto-invoke will be disabled for the current flow in order to prevent runaway execution.
    /// With the current setup, the way this could possibly happen is if a prompt function is configured with built-in
    /// execution settings that opt-in to auto-invocation of everything in the kernel, in which case the invocation of that
    /// prompt function could advertize itself as a candidate for auto-invocation. We don't want to outright block that,
    /// if that's something a developer has asked to do (e.g. it might be invoked with different arguments than its parent
    /// was invoked with), but we do want to limit it. This limit is arbitrary and can be tweaked in the future and/or made
    /// configurable should need arise.
    /// </remarks>
    protected const int MaxInflightAutoInvokes = 128;

    /// <summary>Singleton tool used when tool call count drops to 0 but we need to supply tools to keep the service happy.</summary>
    protected static readonly ChatTool s_nonInvocableFunctionTool = ChatTool.CreateFunctionTool("NonInvocableTool");

    /// <summary>
    /// Instance of <see cref="Meter"/> for metrics.
    /// </summary>
    protected static readonly Meter s_meter = new("Microsoft.SemanticKernel.Connectors.OpenAI");

    /// <summary>
    /// Instance of <see cref="Counter{T}"/> to keep track of the number of prompt tokens used.
    /// </summary>
    protected static readonly Counter<int> s_promptTokensCounter =
        s_meter.CreateCounter<int>(
            name: "semantic_kernel.connectors.openai.tokens.prompt",
            unit: "{token}",
            description: "Number of prompt tokens used");

    /// <summary>
    /// Instance of <see cref="Counter{T}"/> to keep track of the number of completion tokens used.
    /// </summary>
    protected static readonly Counter<int> s_completionTokensCounter =
        s_meter.CreateCounter<int>(
            name: "semantic_kernel.connectors.openai.tokens.completion",
            unit: "{token}",
            description: "Number of completion tokens used");

    /// <summary>
    /// Instance of <see cref="Counter{T}"/> to keep track of the total number of tokens used.
    /// </summary>
    protected static readonly Counter<int> s_totalTokensCounter =
        s_meter.CreateCounter<int>(
            name: "semantic_kernel.connectors.openai.tokens.total",
            unit: "{token}",
            description: "Number of tokens used");

    protected virtual Dictionary<string, object?> GetChatCompletionMetadata(OAIChat.ChatCompletion completions)
    {
        return new Dictionary<string, object?>
        {
            { nameof(completions.Id), completions.Id },
            { nameof(completions.CreatedAt), completions.CreatedAt },
            { nameof(completions.SystemFingerprint), completions.SystemFingerprint },
            { nameof(completions.Usage), completions.Usage },
            { nameof(completions.Refusal), completions.Refusal },

            // Serialization of this struct behaves as an empty object {}, need to cast to string to avoid it.
            { nameof(completions.FinishReason), completions.FinishReason.ToString() },
            { nameof(completions.ContentTokenLogProbabilities), completions.ContentTokenLogProbabilities },
        };
    }

    protected static Dictionary<string, object?> GetChatCompletionMetadata(StreamingChatCompletionUpdate completionUpdate)
    {
        return new Dictionary<string, object?>
        {
            { nameof(completionUpdate.CompletionId), completionUpdate.CompletionId },
            { nameof(completionUpdate.CreatedAt), completionUpdate.CreatedAt },
            { nameof(completionUpdate.SystemFingerprint), completionUpdate.SystemFingerprint },
            { nameof(completionUpdate.RefusalUpdate), completionUpdate.RefusalUpdate },
            { nameof(completionUpdate.Usage), completionUpdate.Usage },

            // Serialization of this struct behaves as an empty object {}, need to cast to string to avoid it.
            { nameof(completionUpdate.FinishReason), completionUpdate.FinishReason?.ToString() },
        };
    }

    /// <summary>
    /// Generate a new chat message
    /// </summary>
    /// <param name="targetModel">Model identifier</param>
    /// <param name="chatHistory">Chat history</param>
    /// <param name="executionSettings">Execution settings for the completion API.</param>
    /// <param name="kernel">The <see cref="Kernel"/> containing services, plugins, and other state for use throughout the operation.</param>
    /// <param name="cancellationToken">Async cancellation token</param>
    /// <returns>Generated chat message in string format</returns>
    internal async Task<IReadOnlyList<ChatMessageContent>> GetChatMessageContentsAsync(
        string targetModel,
        ChatHistory chatHistory,
        PromptExecutionSettings? executionSettings,
        Kernel? kernel,
        CancellationToken cancellationToken = default)
    {
        Verify.NotNull(chatHistory);

        if (this.Logger!.IsEnabled(LogLevel.Trace))
        {
            this.Logger.LogTrace("ChatHistory: {ChatHistory}, Settings: {Settings}",
                JsonSerializer.Serialize(chatHistory, JsonOptionsCache.ChatHistory),
                JsonSerializer.Serialize(executionSettings));
        }

        // Convert the incoming execution settings to OpenAI settings.
        OpenAIPromptExecutionSettings chatExecutionSettings = this.GetSpecializedExecutionSettings(executionSettings);

        ValidateMaxTokens(chatExecutionSettings.MaxTokens);

        for (int requestIndex = 0; ; requestIndex++)
        {
            var chatForRequest = CreateChatCompletionMessages(chatExecutionSettings, chatHistory);

            var functionCallingConfig = this.GetFunctionCallingConfiguration(kernel, chatExecutionSettings, chatHistory, requestIndex);

            var chatOptions = this.CreateChatCompletionOptions(chatExecutionSettings, chatHistory, functionCallingConfig, kernel);

            // Make the request.
            OAIChat.ChatCompletion? chatCompletion = null;
            OpenAIChatMessageContent chatMessageContent;
            using (var activity = this.StartCompletionActivity(chatHistory, chatExecutionSettings))
            {
                try
                {
                    chatCompletion = (await RunRequestAsync(() => this.Client!.GetChatClient(targetModel).CompleteChatAsync(chatForRequest, chatOptions, cancellationToken)).ConfigureAwait(false)).Value;

                    this.LogUsage(chatCompletion.Usage);
                }
                catch (Exception ex) when (activity is not null)
                {
                    activity.SetError(ex);
                    if (chatCompletion != null)
                    {
                        // Capture available metadata even if the operation failed.
                        activity
                            .SetResponseId(chatCompletion.Id)
                            .SetPromptTokenUsage(chatCompletion.Usage.InputTokenCount)
                            .SetCompletionTokenUsage(chatCompletion.Usage.OutputTokenCount);
                    }

                    throw;
                }

                chatMessageContent = this.CreateChatMessageContent(chatCompletion, targetModel, functionCallingConfig.Options?.RetainArgumentTypes ?? false, chatOptions);
                activity?.SetCompletionResponse([chatMessageContent], chatCompletion.Usage.InputTokenCount, chatCompletion.Usage.OutputTokenCount);
            }

            // If we don't want to attempt to invoke any functions or there is nothing to call, just return the result.
            if (!functionCallingConfig.AutoInvoke || chatCompletion.ToolCalls.Count == 0)
            {
                return [chatMessageContent];
            }

            // Process function calls by invoking the functions and adding the results to the chat history.
            // Each function call will trigger auto-function-invocation filters, which can terminate the process.
            // In such cases, we'll return the last message in the chat history.
            var lastMessage = await this.FunctionCallsProcessor.ProcessFunctionCallsAsync(
                chatMessageContent,
                chatExecutionSettings,
                chatHistory,
                requestIndex,
                (FunctionCallContent content) => IsRequestableTool(chatOptions.Tools, content),
                functionCallingConfig.Options ?? new FunctionChoiceBehaviorOptions(),
                kernel,
                isStreaming: false,
                cancellationToken).ConfigureAwait(false);

            if (lastMessage != null)
            {
                return [lastMessage];
            }

            // Process non-function tool calls.
            this.ProcessNonFunctionToolCalls(chatCompletion.ToolCalls, chatHistory);
        }
    }

    internal async IAsyncEnumerable<OpenAIStreamingChatMessageContent> GetStreamingChatMessageContentsAsync(
        string targetModel,
        ChatHistory chatHistory,
        PromptExecutionSettings? executionSettings,
        Kernel? kernel,
        [EnumeratorCancellation] CancellationToken cancellationToken = default)
    {
        Verify.NotNull(chatHistory);

        if (this.Logger!.IsEnabled(LogLevel.Trace))
        {
            this.Logger.LogTrace("ChatHistory: {ChatHistory}, Settings: {Settings}",
                JsonSerializer.Serialize(chatHistory, JsonOptionsCache.ChatHistory),
                JsonSerializer.Serialize(executionSettings));
        }

        OpenAIPromptExecutionSettings chatExecutionSettings = this.GetSpecializedExecutionSettings(executionSettings);

        ValidateMaxTokens(chatExecutionSettings.MaxTokens);

        StringBuilder? contentBuilder = null;
        Dictionary<int, string>? toolCallIdsByIndex = null;
        Dictionary<int, string>? functionNamesByIndex = null;
        Dictionary<int, StringBuilder>? functionArgumentBuildersByIndex = null;

        for (int requestIndex = 0; ; requestIndex++)
        {
            var chatForRequest = CreateChatCompletionMessages(chatExecutionSettings, chatHistory);

            var functionCallingConfig = this.GetFunctionCallingConfiguration(kernel, chatExecutionSettings, chatHistory, requestIndex);

            var chatOptions = this.CreateChatCompletionOptions(chatExecutionSettings, chatHistory, functionCallingConfig, kernel);

            // Reset state
            contentBuilder?.Clear();
            toolCallIdsByIndex?.Clear();
            functionNamesByIndex?.Clear();
            functionArgumentBuildersByIndex?.Clear();

            // Stream the response.
            IReadOnlyDictionary<string, object?>? metadata = null;
            string? streamedName = null;
            ChatMessageRole? streamedRole = default;
            ChatFinishReason finishReason = default;
            ChatToolCall[]? toolCalls = null;
            FunctionCallContent[]? functionCallContents = null;

            using (var activity = this.StartCompletionActivity(chatHistory, chatExecutionSettings))
            {
                // Make the request.
                AsyncCollectionResult<StreamingChatCompletionUpdate> response;
                try
                {
                    response = RunRequest(() => this.Client!.GetChatClient(targetModel).CompleteChatStreamingAsync(chatForRequest, chatOptions, cancellationToken));
                }
                catch (Exception ex) when (activity is not null)
                {
                    activity.SetError(ex);
                    throw;
                }

                var responseEnumerator = response.ConfigureAwait(false).GetAsyncEnumerator();
                List<OpenAIStreamingChatMessageContent>? streamedContents = activity is not null ? [] : null;
                try
                {
                    while (true)
                    {
                        try
                        {
                            if (!await responseEnumerator.MoveNextAsync())
                            {
                                break;
                            }
                        }
                        catch (Exception ex) when (activity is not null)
                        {
                            activity.SetError(ex);
                            throw;
                        }

                        StreamingChatCompletionUpdate chatCompletionUpdate = responseEnumerator.Current;
                        metadata = GetChatCompletionMetadata(chatCompletionUpdate);
                        streamedRole ??= chatCompletionUpdate.Role;
                        //streamedName ??= update.AuthorName;
                        finishReason = chatCompletionUpdate.FinishReason ?? default;

                        // If we're intending to invoke function calls, we need to consume that function call information.
                        if (functionCallingConfig.AutoInvoke)
                        {
                            foreach (var contentPart in chatCompletionUpdate.ContentUpdate)
                            {
                                if (contentPart.Kind == ChatMessageContentPartKind.Text)
                                {
                                    (contentBuilder ??= new()).Append(contentPart.Text);
                                }
                            }
                            OpenAIFunctionToolCall.TrackStreamingToolingUpdate(chatCompletionUpdate.ToolCallUpdates, ref toolCallIdsByIndex, ref functionNamesByIndex, ref functionArgumentBuildersByIndex);
                        }

                        var openAIStreamingChatMessageContent = new OpenAIStreamingChatMessageContent(chatCompletionUpdate, 0, targetModel, metadata);

                        if (openAIStreamingChatMessageContent.ToolCallUpdates is not null)
                        {
                            foreach (var functionCallUpdate in openAIStreamingChatMessageContent.ToolCallUpdates!)
                            {
                                // Using the code below to distinguish and skip non - function call related updates.
                                // The Kind property of updates can't be reliably used because it's only initialized for the first update.
                                if (string.IsNullOrEmpty(functionCallUpdate.ToolCallId) &&
                                    string.IsNullOrEmpty(functionCallUpdate.FunctionName) &&
                                    (functionCallUpdate.FunctionArgumentsUpdate is null || functionCallUpdate.FunctionArgumentsUpdate.ToMemory().IsEmpty))
                                {
                                    continue;
                                }

                                string streamingArguments = (functionCallUpdate.FunctionArgumentsUpdate?.ToMemory().IsEmpty ?? true)
                                    ? string.Empty
                                    : functionCallUpdate.FunctionArgumentsUpdate.ToString();

                                openAIStreamingChatMessageContent.Items.Add(new StreamingFunctionCallUpdateContent(
                                    callId: functionCallUpdate.ToolCallId,
                                    name: functionCallUpdate.FunctionName,
                                    arguments: streamingArguments,
                                    functionCallIndex: functionCallUpdate.Index)
                                {
                                    RequestIndex = requestIndex,
                                });
                            }
                        }
                        streamedContents?.Add(openAIStreamingChatMessageContent);
                        yield return openAIStreamingChatMessageContent;
                    }

                    // Translate all entries into ChatCompletionsFunctionToolCall instances.
                    toolCalls = OpenAIFunctionToolCall.ConvertToolCallUpdatesToFunctionToolCalls(
                        ref toolCallIdsByIndex, ref functionNamesByIndex, ref functionArgumentBuildersByIndex);

                    // Translate all entries into FunctionCallContent instances for diagnostics purposes.
                    functionCallContents = this.GetFunctionCallContents(toolCalls, functionCallingConfig.Options?.RetainArgumentTypes ?? false).ToArray();
                }
                finally
                {
                    activity?.EndStreaming(streamedContents, ModelDiagnostics.IsSensitiveEventsEnabled() ? functionCallContents : null);
                    await responseEnumerator.DisposeAsync();
                }
            }

            // If we don't have a function to invoke, we're done.
            // Note that we don't check the FinishReason and instead check whether there are any tool calls, as the service
            // may return a FinishReason of "stop" even if there are tool calls to be made, in particular if a required tool
            // is specified.
            if (!functionCallingConfig.AutoInvoke ||
                toolCallIdsByIndex is not { Count: > 0 })
            {
                yield break;
            }

            // Get any response content that was streamed.
            string content = contentBuilder?.ToString() ?? string.Empty;

            var chatMessageContent = this.CreateChatMessageContent(streamedRole ?? default, content, toolCalls, functionCallContents, metadata, streamedName);

            // Process function calls by invoking the functions and adding the results to the chat history.
            // Each function call will trigger auto-function-invocation filters, which can terminate the process.
            // In such cases, we'll return the last message in the chat history.
            var lastMessage = await this.FunctionCallsProcessor.ProcessFunctionCallsAsync(
                chatMessageContent,
                chatExecutionSettings,
                chatHistory,
                requestIndex,
                (FunctionCallContent content) => IsRequestableTool(chatOptions.Tools, content),
                functionCallingConfig.Options ?? new FunctionChoiceBehaviorOptions(),
                kernel,
                isStreaming: true,
                cancellationToken).ConfigureAwait(false);

            if (lastMessage != null)
            {
                yield return new OpenAIStreamingChatMessageContent(lastMessage.Role, lastMessage.Content);
                yield break;
            }

            // Process non-function tool calls.
            this.ProcessNonFunctionToolCalls(toolCalls, chatHistory);
        }
    }

    internal async IAsyncEnumerable<StreamingTextContent> GetChatAsTextStreamingContentsAsync(
        string targetModel,
        string prompt,
        PromptExecutionSettings? executionSettings,
        Kernel? kernel,
        [EnumeratorCancellation] CancellationToken cancellationToken = default)
    {
        OpenAIPromptExecutionSettings chatSettings = this.GetSpecializedExecutionSettings(executionSettings);
        ChatHistory chat = CreateNewChat(prompt, chatSettings);

        await foreach (var chatUpdate in this.GetStreamingChatMessageContentsAsync(targetModel, chat, executionSettings, kernel, cancellationToken).ConfigureAwait(false))
        {
            yield return new StreamingTextContent(chatUpdate.Content, chatUpdate.ChoiceIndex, chatUpdate.ModelId, chatUpdate, Encoding.UTF8, chatUpdate.Metadata);
        }
    }

    internal async Task<IReadOnlyList<TextContent>> GetChatAsTextContentsAsync(
        string model,
        string text,
        PromptExecutionSettings? executionSettings,
        Kernel? kernel,
        CancellationToken cancellationToken = default)
    {
        OpenAIPromptExecutionSettings chatSettings = this.GetSpecializedExecutionSettings(executionSettings);

        ChatHistory chat = CreateNewChat(text, chatSettings);
        return (await this.GetChatMessageContentsAsync(model, chat, chatSettings, kernel, cancellationToken).ConfigureAwait(false))
            .Select(chat => new TextContent(chat.Content, chat.ModelId, chat.Content, Encoding.UTF8, chat.Metadata))
            .ToList();
    }

    /// <summary>
    /// Returns a specialized execution settings object for the OpenAI chat completion service.
    /// </summary>
    /// <param name="executionSettings">Potential execution settings infer specialized.</param>
    /// <returns>Specialized settings</returns>
    protected virtual OpenAIPromptExecutionSettings GetSpecializedExecutionSettings(PromptExecutionSettings? executionSettings)
        => OpenAIPromptExecutionSettings.FromExecutionSettings(executionSettings);

    /// <summary>
    /// Start a chat completion activity for a given model.
    /// The activity will be tagged with the a set of attributes specified by the semantic conventions.
    /// </summary>
    protected virtual Activity? StartCompletionActivity(ChatHistory chatHistory, PromptExecutionSettings settings)
        => ModelDiagnostics.StartCompletionActivity(this.Endpoint, this.ModelId, ModelProvider, chatHistory, settings);

    protected virtual ChatCompletionOptions CreateChatCompletionOptions(
        OpenAIPromptExecutionSettings executionSettings,
        ChatHistory chatHistory,
        ToolCallingConfig toolCallingConfig,
        Kernel? kernel)
    {
        var options = new ChatCompletionOptions
        {
            WebSearchOptions = GetWebSearchOptions(executionSettings),
            MaxOutputTokenCount = executionSettings.MaxTokens,
            Temperature = (float?)executionSettings.Temperature,
            TopP = (float?)executionSettings.TopP,
            FrequencyPenalty = (float?)executionSettings.FrequencyPenalty,
            PresencePenalty = (float?)executionSettings.PresencePenalty,
#pragma warning disable OPENAI001 // Type is for evaluation purposes only and is subject to change or removal in future updates. Suppress this diagnostic to proceed.
            Seed = executionSettings.Seed,
#pragma warning restore OPENAI001 // Type is for evaluation purposes only and is subject to change or removal in future updates. Suppress this diagnostic to proceed.
            EndUserId = executionSettings.User,
            TopLogProbabilityCount = executionSettings.TopLogprobs,
            IncludeLogProbabilities = executionSettings.Logprobs,
            StoredOutputEnabled = executionSettings.Store,
            ReasoningEffortLevel = GetEffortLevel(executionSettings),
        };

        // Set response modalities if specified in the execution settings
        if (executionSettings.Modalities is not null)
        {
            options.ResponseModalities = GetResponseModalities(executionSettings);
        }

        // Set audio options if specified in the execution settings
        if (executionSettings.Audio is not null)
        {
            options.AudioOptions = GetAudioOptions(executionSettings);
        }

        var responseFormat = GetResponseFormat(executionSettings);
        if (responseFormat is not null)
        {
            options.ResponseFormat = responseFormat;
        }

        if (toolCallingConfig.Choice is not null)
        {
            options.ToolChoice = toolCallingConfig.Choice;
        }

        if (toolCallingConfig.Tools is { Count: > 0 } tools)
        {
            options.Tools.AddRange(tools);
        }

        if (executionSettings.TokenSelectionBiases is not null)
        {
            foreach (var keyValue in executionSettings.TokenSelectionBiases)
            {
                options.LogitBiases.Add(keyValue.Key, keyValue.Value);
            }
        }

        if (executionSettings.StopSequences is { Count: > 0 })
        {
            foreach (var s in executionSettings.StopSequences)
            {
                options.StopSequences.Add(s);
            }
        }

        if (toolCallingConfig.Options?.AllowParallelCalls is not null)
        {
            options.AllowParallelToolCalls = toolCallingConfig.Options.AllowParallelCalls;
        }

        if (executionSettings.Metadata is not null)
        {
            foreach (var kvp in executionSettings.Metadata)
            {
                options.Metadata.Add(kvp.Key, kvp.Value);
            }
        }

        return options;
    }

    protected static ChatReasoningEffortLevel? GetEffortLevel(OpenAIPromptExecutionSettings executionSettings)
    {
        var effortLevelObject = executionSettings.ReasoningEffort;
        if (effortLevelObject is null)
        {
            return null;
        }

        if (effortLevelObject is ChatReasoningEffortLevel effort)
        {
            return effort;
        }

        if (effortLevelObject is string textEffortLevel)
        {
            return textEffortLevel.ToUpperInvariant() switch
            {
                "LOW" => ChatReasoningEffortLevel.Low,
                "MEDIUM" => ChatReasoningEffortLevel.Medium,
                "HIGH" => ChatReasoningEffortLevel.High,
                _ => throw new NotSupportedException($"The provided reasoning effort '{textEffortLevel}' is not supported.")
            };
        }

        throw new NotSupportedException($"The provided reasoning effort '{effortLevelObject.GetType()}' is not supported.");
    }

    protected static ChatWebSearchOptions? GetWebSearchOptions(OpenAIPromptExecutionSettings executionSettings)
    {
        if (executionSettings.WebSearchOptions is null)
        {
            return null;
        }

        if (executionSettings.WebSearchOptions is ChatWebSearchOptions webSearchOptions)
        {
            return webSearchOptions;
        }

        if (executionSettings.WebSearchOptions is string webSearchOptionsString)
        {
            return ModelReaderWriter.Read<ChatWebSearchOptions>(BinaryData.FromString(webSearchOptionsString));
        }

        if (executionSettings.WebSearchOptions is JsonElement webSearchOptionsElement)
        {
            return ModelReaderWriter.Read<ChatWebSearchOptions>(BinaryData.FromString(webSearchOptionsElement.GetRawText()));
        }

        throw new NotSupportedException($"The provided web search options '{executionSettings.WebSearchOptions.GetType()}' is not supported.");
    }

    /// <summary>
    /// Retrieves the response format based on the provided settings.
    /// </summary>
    /// <param name="executionSettings">Execution settings.</param>
    /// <returns>Chat response format</returns>
    protected static ChatResponseFormat? GetResponseFormat(OpenAIPromptExecutionSettings executionSettings)
    {
        switch (executionSettings.ResponseFormat)
        {
            case ChatResponseFormat formatObject:
                // If the response format is an OpenAI SDK ChatCompletionsResponseFormat, just pass it along.
                return formatObject;
            case string formatString:
                // If the response format is a string, map the ones we know about, and ignore the rest.
                switch (formatString)
                {
                    case "json_object":
                        return ChatResponseFormat.CreateJsonObjectFormat();

                    case "text":
                        return ChatResponseFormat.CreateTextFormat();
                }

                break;

            case JsonElement formatElement:
                // This is a workaround for a type mismatch when deserializing a JSON into an object? type property.
                if (formatElement.ValueKind == JsonValueKind.String)
                {
                    switch (formatElement.GetString())
                    {
                        case "json_object":
                            return ChatResponseFormat.CreateJsonObjectFormat();

                        case null:
                        case "":
                        case "text":
                            return ChatResponseFormat.CreateTextFormat();
                    }
                }

                return OpenAIChatResponseFormatBuilder.GetJsonSchemaResponseFormat(formatElement);

            case Type formatObjectType:
                return OpenAIChatResponseFormatBuilder.GetJsonSchemaResponseFormat(formatObjectType);
        }

        return null;
    }

    /// <summary>Checks if a tool call is for a function that was defined.</summary>
    private static bool IsRequestableTool(IList<ChatTool> tools, FunctionCallContent functionCallContent)
    {
        for (int i = 0; i < tools.Count; i++)
        {
            if (tools[i].Kind == ChatToolKind.Function &&
                string.Equals(tools[i].FunctionName, FunctionName.ToFullyQualifiedName(functionCallContent.FunctionName, functionCallContent.PluginName, OpenAIFunction.NameSeparator), StringComparison.OrdinalIgnoreCase))
            {
                return true;
            }
        }

        return false;
    }

    /// <summary>
    /// Create a new empty chat instance
    /// </summary>
    /// <param name="text">Optional chat instructions for the AI service</param>
    /// <param name="executionSettings">Execution settings</param>
    /// <param name="textRole">Indicates what will be the role of the text. Defaults to system role prompt</param>
    /// <returns>Chat object</returns>
    private static ChatHistory CreateNewChat(string? text = null, OpenAIPromptExecutionSettings? executionSettings = null, AuthorRole? textRole = null)
    {
        var chat = new ChatHistory();

        // If settings is not provided, create a new chat with the text as the system prompt
        textRole ??= AuthorRole.System;

        if (!string.IsNullOrWhiteSpace(executionSettings?.ChatSystemPrompt))
        {
            chat.AddSystemMessage(executionSettings!.ChatSystemPrompt!);
            textRole = AuthorRole.User;
        }

        if (!string.IsNullOrWhiteSpace(executionSettings?.ChatDeveloperPrompt))
        {
            chat.AddDeveloperMessage(executionSettings!.ChatDeveloperPrompt!);
            textRole = AuthorRole.User;
        }

        if (!string.IsNullOrWhiteSpace(text))
        {
            chat.AddMessage(textRole.Value, text!);
        }

        return chat;
    }

    private static List<ChatMessage> CreateChatCompletionMessages(OpenAIPromptExecutionSettings executionSettings, ChatHistory chatHistory)
    {
        List<ChatMessage> messages = [];

        if (!string.IsNullOrWhiteSpace(executionSettings.ChatDeveloperPrompt) && !chatHistory.Any(m => m.Role == AuthorRole.Developer))
        {
            messages.Add(new DeveloperChatMessage(executionSettings.ChatDeveloperPrompt));
        }

        if (!string.IsNullOrWhiteSpace(executionSettings.ChatSystemPrompt) && !chatHistory.Any(m => m.Role == AuthorRole.System))
        {
            messages.Add(new SystemChatMessage(executionSettings.ChatSystemPrompt));
        }

        foreach (var message in chatHistory)
        {
            messages.AddRange(CreateRequestMessages(message));
        }

        return messages;
    }

    private static List<ChatMessage> CreateRequestMessages(ChatMessageContent message)
    {
        if (message.Role == AuthorRole.Developer)
        {
            return [new DeveloperChatMessage(message.Content) { ParticipantName = message.AuthorName }];
        }

        if (message.Role == AuthorRole.System)
        {
            return [new SystemChatMessage(message.Content) { ParticipantName = message.AuthorName }];
        }

        if (message.Role == AuthorRole.Tool)
        {
            // Handling function results represented by the TextContent type.
            // Example: new ChatMessageContent(AuthorRole.Tool, content, metadata: new Dictionary<string, object?>(1) { { OpenAIChatMessageContent.ToolIdProperty, toolCall.Id } })
            if (message.Metadata?.TryGetValue(OpenAIChatMessageContent.ToolIdProperty, out object? toolId) is true &&
                toolId?.ToString() is string toolIdString)
            {
                return [new ToolChatMessage(toolIdString, message.Content)];
            }

            // Handling function results represented by the FunctionResultContent type.
            // Example: new ChatMessageContent(AuthorRole.Tool, items: new ChatMessageContentItemCollection { new FunctionResultContent(functionCall, result) })
            List<ChatMessage>? toolMessages = null;
            foreach (var item in message.Items)
            {
                if (item is not FunctionResultContent resultContent)
                {
                    continue;
                }

                toolMessages ??= [];

                if (resultContent.Result is Exception ex)
                {
                    toolMessages.Add(new ToolChatMessage(resultContent.CallId, $"Error: Exception while invoking function. {ex.Message}"));
                    continue;
                }

                var stringResult = FunctionCalling.FunctionCallsProcessor.ProcessFunctionResult(resultContent.Result ?? string.Empty);

                toolMessages.Add(new ToolChatMessage(resultContent.CallId, stringResult ?? string.Empty));
            }

            if (toolMessages is not null)
            {
                return toolMessages;
            }

            throw new NotSupportedException("No function result provided in the tool message.");
        }

        if (message.Role == AuthorRole.User)
        {
            if (message.Items is { Count: 1 } && message.Items.FirstOrDefault() is TextContent textContent)
            {
                return [new UserChatMessage(textContent.Text) { ParticipantName = message.AuthorName }];
            }

            return
            [
                new UserChatMessage(message.Items.Select(static (KernelContent item) => item switch
                    {
                        TextContent textContent => ChatMessageContentPart.CreateTextPart(textContent.Text),
                        ImageContent imageContent => GetImageContentItem(imageContent),
<<<<<<< HEAD
                        PdfContent pdfContent => GetPdfContentItem(pdfContent),
                        AudioContent audioContent when audioContent.Data is { IsEmpty: false } => GetAudioContentItem(audioContent),
                        BinaryContent binaryContent when binaryContent.Uri != null => GetFileReferenceContent(binaryContent),
=======
                        AudioContent audioContent => GetAudioContentItem(audioContent),
>>>>>>> 843ae610
                        _ => throw new NotSupportedException($"Unsupported chat message content type '{item.GetType()}'.")
                    }))
                { ParticipantName = message.AuthorName }
            ];
        }

        if (message.Role == AuthorRole.Assistant)
        {
            var toolCalls = new List<ChatToolCall>();

            // Handling function calls supplied via either:
            // ChatCompletionsToolCall.ToolCalls collection items or
            // ChatMessageContent.Metadata collection item with 'ChatResponseMessage.FunctionToolCalls' key.
            IEnumerable<ChatToolCall>? tools = (message as OpenAIChatMessageContent)?.ToolCalls;
            if (tools is null && message.Metadata?.TryGetValue(OpenAIChatMessageContent.FunctionToolCallsProperty, out object? toolCallsObject) is true)
            {
                tools = toolCallsObject as IEnumerable<ChatToolCall>;
                if (tools is null && toolCallsObject is JsonElement { ValueKind: JsonValueKind.Array } array)
                {
                    int length = array.GetArrayLength();
                    var ftcs = new List<ChatToolCall>(length);
                    for (int i = 0; i < length; i++)
                    {
                        JsonElement e = array[i];
                        if (e.TryGetProperty("Id", out JsonElement id) &&
                            e.TryGetProperty("Name", out JsonElement name) &&
                            e.TryGetProperty("Arguments", out JsonElement arguments) &&
                            id.ValueKind == JsonValueKind.String &&
                            name.ValueKind == JsonValueKind.String &&
                            arguments.ValueKind == JsonValueKind.String)
                        {
                            ftcs.Add(ChatToolCall.CreateFunctionToolCall(id.GetString()!, name.GetString()!, BinaryData.FromString(arguments.GetString()!)));
                        }
                    }
                    tools = ftcs;
                }
            }

            if (tools is not null)
            {
                toolCalls.AddRange(tools);
            }

            // Handling function calls supplied via ChatMessageContent.Items collection elements of the FunctionCallContent type.
            HashSet<string>? functionCallIds = null;
            foreach (var item in message.Items)
            {
                if (item is not FunctionCallContent callRequest)
                {
                    continue;
                }

                functionCallIds ??= new HashSet<string>(toolCalls.Select(t => t.Id));

                if (callRequest.Id is null || functionCallIds.Contains(callRequest.Id))
                {
                    continue;
                }

                var argument = JsonSerializer.Serialize(callRequest.Arguments);

                toolCalls.Add(ChatToolCall.CreateFunctionToolCall(callRequest.Id, FunctionName.ToFullyQualifiedName(callRequest.FunctionName, callRequest.PluginName, OpenAIFunction.NameSeparator), BinaryData.FromString(argument ?? string.Empty)));
            }

            // This check is necessary to prevent an exception that will be thrown if the toolCalls collection is empty.
            // HTTP 400 (invalid_request_error:) [] should be non-empty - 'messages.3.tool_calls'
            if (toolCalls.Count == 0)
            {
                return [new AssistantChatMessage(message.Content) { ParticipantName = message.AuthorName }];
            }

            var assistantMessage = new AssistantChatMessage(SanitizeFunctionNames(toolCalls)) { ParticipantName = message.AuthorName };

            // If message content is null, adding it as empty string,
            // because chat message content must be string.
            assistantMessage.Content.Add(message.Content ?? string.Empty);

            return [assistantMessage];
        }

        throw new NotSupportedException($"Role {message.Role} is not supported.");
    }

    private static ChatMessageContentPart GetImageContentItem(ImageContent imageContent)
    {
        ChatImageDetailLevel? detailLevel = GetChatImageDetailLevel(imageContent);

        if (imageContent.Data is { IsEmpty: false } data)
        {
            return ChatMessageContentPart.CreateImagePart(BinaryData.FromBytes(data), imageContent.MimeType, detailLevel);
        }

        if (imageContent.Uri is not null)
        {
            return ChatMessageContentPart.CreateImagePart(imageContent.Uri, detailLevel);
        }

        throw new ArgumentException($"{nameof(ImageContent)} must have either Data or a Uri.");
    }

<<<<<<< HEAD
    private static ChatMessageContentPart GetPdfContentItem(PdfContent pdfContent)
    {
        if (pdfContent.Data is { IsEmpty: false } data)
        {
            // NOTE: generating a random file name to prevent the possibility of a prompt injection attack
            return ChatMessageContentPart.CreateFilePart(BinaryData.FromBytes(data), "application/pdf", $"{Guid.NewGuid()}.pdf");
        }

        if (pdfContent.Uri is not null)
        {
            // URI expected to be encoded as a file with the path set to the uploaded file ID
            // "file://<file-id>", (e.g. "file://file-123xyz")
            if (!pdfContent.Uri.Scheme.Equals("file", StringComparison.OrdinalIgnoreCase))
            {
                throw new ArgumentException("Only file URIs are supported for PDF content.");
            }
            return ChatMessageContentPart.CreateFilePart(pdfContent.Uri.AbsolutePath);
        }

        throw new ArgumentException($"{nameof(PdfContent)} must have either Data or a Uri.");
    }

    private static ChatMessageContentPart GetAudioContentItem(AudioContent audioContent)
    {
        var audioFormat = audioContent.MimeType?.ToUpperInvariant() switch
        {
            "AUDIO/MPEG" => ChatInputAudioFormat.Mp3,
            "AUDIO/WAV" => ChatInputAudioFormat.Wav,
            _ => throw new ArgumentException($"Unsupported audio format '{audioContent.MimeType}'. Supported values are 'audio/mpeg' and 'audio/wav'.")
        };
        return ChatMessageContentPart.CreateInputAudioPart(BinaryData.FromBytes(audioContent.Data!.Value), audioFormat);
    }

    private static ChatMessageContentPart GetFileReferenceContent(BinaryContent binaryContent)
    {
        return ChatMessageContentPart.CreateFilePart(binaryContent.Uri!.AbsoluteUri);
=======
    private static ChatMessageContentPart GetAudioContentItem(AudioContent audioContent)
    {
        if (audioContent.Data is { IsEmpty: false } data)
        {
            return ChatMessageContentPart.CreateInputAudioPart(BinaryData.FromBytes(data), GetChatInputAudioFormat(audioContent.MimeType));
        }

        throw new ArgumentException($"{nameof(AudioContent)} must have Data bytes.");
    }

    private static ChatInputAudioFormat GetChatInputAudioFormat(string? mimeType)
    {
        if (string.IsNullOrWhiteSpace(mimeType))
        {
            return ChatInputAudioFormat.Mp3;
        }

        return mimeType.ToUpperInvariant() switch
        {
            "AUDIO/WAV" => ChatInputAudioFormat.Wav,
            "AUDIO/MP3" => ChatInputAudioFormat.Mp3,
            _ => throw new NotSupportedException($"Unsupported audio format '{mimeType}'. Supported formats are 'audio/wav' and 'audio/mp3'.")
        };
>>>>>>> 843ae610
    }

    private static ChatImageDetailLevel? GetChatImageDetailLevel(ImageContent imageContent)
    {
        const string DetailLevelProperty = "ChatImageDetailLevel";

        if (imageContent.Metadata is not null &&
            imageContent.Metadata.TryGetValue(DetailLevelProperty, out object? detailLevel) &&
            detailLevel is not null)
        {
            if (detailLevel is string detailLevelString && !string.IsNullOrWhiteSpace(detailLevelString))
            {
                return detailLevelString.ToUpperInvariant() switch
                {
                    "AUTO" => ChatImageDetailLevel.Auto,
                    "LOW" => ChatImageDetailLevel.Low,
                    "HIGH" => ChatImageDetailLevel.High,
                    _ => throw new ArgumentException($"Unknown image detail level '{detailLevelString}'. Supported values are 'Auto', 'Low' and 'High'.")
                };
            }
        }

        return null;
    }

    private OpenAIChatMessageContent CreateChatMessageContent(OAIChat.ChatCompletion completion, string targetModel, bool retainArgumentTypes, OAIChat.ChatCompletionOptions options)
    {
        var message = new OpenAIChatMessageContent(completion, targetModel, this.GetChatCompletionMetadata(completion));

        if (completion.OutputAudio is ChatOutputAudio outputAudio)
        {
            var audioContent = new AudioContent(outputAudio.AudioBytes, GetAudioOutputMimeType(options.AudioOptions))
            {
                Metadata = new Dictionary<string, object?>
                {
                    [nameof(outputAudio.Id)] = outputAudio.Id,
                    [nameof(outputAudio.Transcript)] = outputAudio.Transcript,
                    [nameof(outputAudio.ExpiresAt)] = outputAudio.ExpiresAt,
                }
            };

            message.Items.Add(audioContent);
        }

        message.Items.AddRange(this.GetFunctionCallContents(completion.ToolCalls, retainArgumentTypes));

        return message;
    }

    private static string? GetAudioOutputMimeType(ChatAudioOptions? audioOptions)
    {
        if (audioOptions is null)
        {
            return null;
        }

        if (audioOptions.OutputAudioFormat == ChatOutputAudioFormat.Wav)
        {
            return "audio/wav";
        }

        if (audioOptions.OutputAudioFormat == ChatOutputAudioFormat.Mp3)
        {
            return "audio/mp3";
        }

        if (audioOptions.OutputAudioFormat == ChatOutputAudioFormat.Opus)
        {
            return "audio/opus";
        }

        if (audioOptions.OutputAudioFormat == ChatOutputAudioFormat.Wav)
        {
            return "audio/wav";
        }

        if (audioOptions.OutputAudioFormat == ChatOutputAudioFormat.Flac)
        {
            return "audio/flac";
        }

        if (audioOptions.OutputAudioFormat == ChatOutputAudioFormat.Pcm16)
        {
            return "audio/pcm16";
        }

        throw new NotSupportedException($"Unsupported audio output format '{audioOptions.OutputAudioFormat}'. Supported formats are 'wav', 'mp3', 'opus', 'flac' and 'pcm16'.");
    }

    private OpenAIChatMessageContent CreateChatMessageContent(ChatMessageRole chatRole, string content, ChatToolCall[] toolCalls, FunctionCallContent[]? functionCalls, IReadOnlyDictionary<string, object?>? metadata, string? authorName)
    {
        var message = new OpenAIChatMessageContent(chatRole, content, this.ModelId, toolCalls, metadata)
        {
            AuthorName = authorName,
        };

        if (functionCalls is not null)
        {
            message.Items.AddRange(functionCalls);
        }

        return message;
    }

    private List<FunctionCallContent> GetFunctionCallContents(IEnumerable<ChatToolCall> toolCalls, bool retainArgumentTypes)
    {
        List<FunctionCallContent> result = [];

        foreach (var toolCall in toolCalls)
        {
            // Adding items of 'FunctionCallContent' type to the 'Items' collection even though the function calls are available via the 'ToolCalls' property.
            // This allows consumers to work with functions in an LLM-agnostic way.
            if (toolCall.Kind == ChatToolCallKind.Function)
            {
                Exception? exception = null;
                KernelArguments? arguments = null;
                try
                {
                    arguments = JsonSerializer.Deserialize<KernelArguments>(toolCall.FunctionArguments);
                    if (arguments is { Count: > 0 } && !retainArgumentTypes)
                    {
                        // Iterate over copy of the names to avoid mutating the dictionary while enumerating it
                        var names = arguments.Names.ToArray();
                        foreach (var name in names)
                        {
                            arguments[name] = arguments[name]?.ToString();
                        }
                    }
                }
                catch (JsonException ex)
                {
                    exception = new KernelException("Error: Function call arguments were invalid JSON.", ex);

                    if (this.Logger!.IsEnabled(LogLevel.Debug))
                    {
                        this.Logger.LogDebug(ex, "Failed to deserialize function arguments ({FunctionName}/{FunctionId}).", toolCall.FunctionName, toolCall.Id);
                    }
                }

                var functionName = FunctionName.Parse(toolCall.FunctionName, OpenAIFunction.NameSeparator);

                var functionCallContent = new FunctionCallContent(
                    functionName: functionName.Name,
                    pluginName: functionName.PluginName,
                    id: toolCall.Id,
                    arguments: arguments)
                {
                    InnerContent = toolCall,
                    Exception = exception
                };

                result.Add(functionCallContent);
            }
        }

        return result;
    }

    private static void ValidateMaxTokens(int? maxTokens)
    {
        if (maxTokens.HasValue && maxTokens < 1)
        {
            throw new ArgumentException($"MaxTokens {maxTokens} is not valid, the value must be greater than zero");
        }
    }

    /// <summary>
    /// Gets the response modalities from the execution settings.
    /// </summary>
    /// <param name="executionSettings">The execution settings.</param>
    /// <returns>The response modalities as a <see cref="ChatResponseModalities"/> flags enum.</returns>
    /// <remarks>
    /// This method supports converting from various formats:
    /// <list type="bullet">
    /// <item><description>A <see cref="ChatResponseModalities"/> flags enum</description></item>
    /// <item><description>A string representation of the enum (e.g., "Text, Audio")</description></item>
    /// <item><description>An <see cref="IEnumerable{String}"/> of modality names (e.g., ["text", "audio"])</description></item>
    /// <item><description>A <see cref="JsonElement"/> containing either a string, or array of strings</description></item>
    /// </list>
    /// </remarks>
    private static ChatResponseModalities GetResponseModalities(OpenAIPromptExecutionSettings executionSettings)
    {
        static ChatResponseModalities ParseResponseModalitiesEnumerable(IEnumerable<string> responseModalitiesStrings)
        {
            ChatResponseModalities result = ChatResponseModalities.Default;
            foreach (var modalityString in responseModalitiesStrings)
            {
                if (Enum.TryParse<ChatResponseModalities>(modalityString, true, out var parsedModality))
                {
                    result |= parsedModality;
                }
                else
                {
                    throw new NotSupportedException($"The provided response modalities '{modalityString}' is not supported.");
                }
            }

            return result;
        }

        if (executionSettings.Modalities is null)
        {
            return ChatResponseModalities.Default;
        }

        if (executionSettings.Modalities is ChatResponseModalities responseModalities)
        {
            return responseModalities;
        }

        if (executionSettings.Modalities is IEnumerable<string> responseModalitiesStrings)
        {
            return ParseResponseModalitiesEnumerable(responseModalitiesStrings);
        }

        if (executionSettings.Modalities is string responseModalitiesString)
        {
            if (Enum.TryParse<ChatResponseModalities>(responseModalitiesString, true, out var parsedResponseModalities))
            {
                return parsedResponseModalities;
            }
            throw new NotSupportedException($"The provided response modalities '{responseModalitiesString}' is not supported.");
        }

        if (executionSettings.Modalities is JsonElement responseModalitiesElement)
        {
            if (responseModalitiesElement.ValueKind == JsonValueKind.String &&
                Enum.TryParse<ChatResponseModalities>(responseModalitiesElement.GetString(), true, out var parsedResponseModalities))
            {
                return parsedResponseModalities;
            }

            if (responseModalitiesElement.ValueKind == JsonValueKind.Array)
            {
                var modalitiesEnumeration = JsonSerializer.Deserialize<IEnumerable<string>>(responseModalitiesElement.GetRawText())!;
                return ParseResponseModalitiesEnumerable(modalitiesEnumeration);
            }

            throw new NotSupportedException($"The provided response modalities '{executionSettings.Modalities?.GetType()}' is not supported.");
        }

        return ChatResponseModalities.Default;
    }

    /// <summary>
    /// Gets the audio options from the execution settings.
    /// </summary>
    /// <param name="executionSettings">The execution settings.</param>
    /// <returns>The audio options as a <see cref="ChatAudioOptions"/> object.</returns>
    /// <remarks>
    /// This method supports converting from various formats:
    /// <list type="bullet">
    /// <item><description>A <see cref="ChatAudioOptions"/> object</description></item>
    /// <item><description>A <see cref="JsonElement"/> containing the serialized audio options</description></item>
    /// <item><description>A <see cref="string"/> containing the JSON representation of the audio options</description></item>
    /// </list>
    /// </remarks>
    private static ChatAudioOptions GetAudioOptions(OpenAIPromptExecutionSettings executionSettings)
    {
        if (executionSettings.Audio is ChatAudioOptions audioOptions)
        {
            return audioOptions;
        }

        if (executionSettings.Audio is JsonElement audioOptionsElement)
        {
            var result = ModelReaderWriter.Read<ChatAudioOptions>(BinaryData.FromString(audioOptionsElement.GetRawText()));
            if (result != null)
            {
                return result;
            }
        }

        if (executionSettings.Audio is string audioOptionsString)
        {
            var result = ModelReaderWriter.Read<ChatAudioOptions>(BinaryData.FromString(audioOptionsString));
            if (result != null)
            {
                return result;
            }
        }

        throw new NotSupportedException($"The provided audio options '{executionSettings.Audio?.GetType()}' is not supported.");
    }

    /// <summary>
    /// Captures usage details, including token information.
    /// </summary>
    /// <param name="usage">Instance of <see cref="ChatTokenUsage"/> with token usage details.</param>
    private void LogUsage(ChatTokenUsage usage)
    {
        if (usage is null)
        {
            this.Logger!.LogDebug("Token usage information unavailable.");
            return;
        }

        if (this.Logger!.IsEnabled(LogLevel.Information))
        {
            this.Logger.LogInformation(
                "Prompt tokens: {InputTokenCount}. Completion tokens: {OutputTokenCount}. Total tokens: {TotalTokenCount}.",
                usage.InputTokenCount, usage.OutputTokenCount, usage.TotalTokenCount);
        }

        s_promptTokensCounter.Add(usage.InputTokenCount);
        s_completionTokensCounter.Add(usage.OutputTokenCount);
        s_totalTokensCounter.Add(usage.TotalTokenCount);
    }

    private ToolCallingConfig GetFunctionCallingConfiguration(Kernel? kernel, OpenAIPromptExecutionSettings executionSettings, ChatHistory chatHistory, int requestIndex)
    {
        // If neither behavior is specified, we just return default configuration with no tool and no choice
        if (executionSettings.FunctionChoiceBehavior is null && executionSettings.ToolCallBehavior is null)
        {
            return new ToolCallingConfig(Tools: null, Choice: null, AutoInvoke: false, AllowAnyRequestedKernelFunction: false, Options: null);
        }

        // If both behaviors are specified, we can't handle that.
        if (executionSettings.FunctionChoiceBehavior is not null && executionSettings.ToolCallBehavior is not null)
        {
            throw new ArgumentException($"{nameof(executionSettings.ToolCallBehavior)} and {nameof(executionSettings.FunctionChoiceBehavior)} cannot be used together.");
        }

        IList<ChatTool>? tools = null;
        ChatToolChoice? choice = null;
        bool autoInvoke = false;
        bool allowAnyRequestedKernelFunction = false;
        FunctionChoiceBehaviorOptions? options = null;

        // Handling new tool behavior represented by `PromptExecutionSettings.FunctionChoiceBehavior` property.
        if (executionSettings.FunctionChoiceBehavior is { } functionChoiceBehavior)
        {
            (tools, choice, autoInvoke, options) = this.ConfigureFunctionCalling(kernel, requestIndex, functionChoiceBehavior, chatHistory);
        }
        // Handling old-style tool call behavior represented by `OpenAIPromptExecutionSettings.ToolCallBehavior` property.
        else if (executionSettings.ToolCallBehavior is { } toolCallBehavior)
        {
            (tools, choice, autoInvoke, int maximumAutoInvokeAttempts, allowAnyRequestedKernelFunction) = this.ConfigureFunctionCalling(kernel, requestIndex, toolCallBehavior);

            // Disable auto invocation if we've exceeded the allowed limit.
            if (requestIndex >= maximumAutoInvokeAttempts)
            {
                autoInvoke = false;
                if (this.Logger!.IsEnabled(LogLevel.Debug))
                {
                    this.Logger.LogDebug("Maximum auto-invoke ({MaximumAutoInvoke}) reached.", maximumAutoInvokeAttempts);
                }
            }
            // Disable auto invocation if we've exceeded the allowed limit of in-flight auto-invokes.
            else if (FunctionCalling.FunctionCallsProcessor.s_inflightAutoInvokes.Value >= MaxInflightAutoInvokes)
            {
                autoInvoke = false;
            }
        }

        return new ToolCallingConfig(
            Tools: tools ?? [s_nonInvocableFunctionTool],
            Choice: choice ?? ChatToolChoice.CreateNoneChoice(),
            AutoInvoke: autoInvoke,
            AllowAnyRequestedKernelFunction: allowAnyRequestedKernelFunction,
            Options: options);
    }

    private (IList<ChatTool>? Tools, ChatToolChoice? Choice, bool AutoInvoke, int MaximumAutoInvokeAttempts, bool AllowAnyRequestedKernelFunction) ConfigureFunctionCalling(Kernel? kernel, int requestIndex, ToolCallBehavior toolCallBehavior)
    {
        IList<ChatTool>? tools = null;
        ChatToolChoice? choice = null;
        bool autoInvoke = kernel is not null && toolCallBehavior.MaximumAutoInvokeAttempts > 0;
        bool allowAnyRequestedKernelFunction = toolCallBehavior.AllowAnyRequestedKernelFunction;
        int maximumAutoInvokeAttempts = toolCallBehavior.MaximumAutoInvokeAttempts;

        if (requestIndex >= toolCallBehavior.MaximumUseAttempts)
        {
            // Don't add any tools as we've reached the maximum attempts limit.
            if (this.Logger!.IsEnabled(LogLevel.Debug))
            {
                this.Logger.LogDebug("Maximum use ({MaximumUse}) reached.", toolCallBehavior.MaximumUseAttempts);
            }
        }
        else
        {
            (tools, choice) = toolCallBehavior.ConfigureOptions(kernel);
        }

        return new(tools, choice, autoInvoke, maximumAutoInvokeAttempts, allowAnyRequestedKernelFunction);
    }

    private (IList<ChatTool>? Tools, ChatToolChoice? Choice, bool AutoInvoke, FunctionChoiceBehaviorOptions? Options) ConfigureFunctionCalling(Kernel? kernel, int requestIndex, FunctionChoiceBehavior functionChoiceBehavior, ChatHistory chatHistory)
    {
        FunctionChoiceBehaviorConfiguration? config = this.FunctionCallsProcessor.GetConfiguration(functionChoiceBehavior, chatHistory, requestIndex, kernel);

        IList<ChatTool>? tools = null;
        ChatToolChoice? toolChoice = null;
        bool autoInvoke = config?.AutoInvoke ?? false;

        if (config?.Functions is { Count: > 0 } functions)
        {
            if (config.Choice == FunctionChoice.Auto)
            {
                toolChoice = ChatToolChoice.CreateAutoChoice();
            }
            else if (config.Choice == FunctionChoice.Required)
            {
                toolChoice = ChatToolChoice.CreateRequiredChoice();
            }
            else if (config.Choice == FunctionChoice.None)
            {
                toolChoice = ChatToolChoice.CreateNoneChoice();
            }
            else
            {
                throw new NotSupportedException($"Unsupported function choice '{config.Choice}'.");
            }

            tools = [];

            foreach (var function in functions)
            {
                tools.Add(function.Metadata.ToOpenAIFunction().ToFunctionDefinition(config?.Options?.AllowStrictSchemaAdherence ?? false));
            }
        }

        return new(tools, toolChoice, autoInvoke, config?.Options);
    }

    /// <summary>
    /// Processes non-function tool calls.
    /// </summary>
    /// <param name="toolCalls">All tool calls requested by AI model.</param>
    /// <param name="chatHistory">The chat history.</param>
    private void ProcessNonFunctionToolCalls(IEnumerable<ChatToolCall> toolCalls, ChatHistory chatHistory)
    {
        var nonFunctionToolCalls = toolCalls.Where(toolCall => toolCall.Kind != ChatToolCallKind.Function);

        const string ErrorMessage = "Error: Tool call was not a function call.";

        foreach (var toolCall in nonFunctionToolCalls)
        {
            if (this.Logger!.IsEnabled(LogLevel.Debug))
            {
                this.Logger!.LogDebug("Failed to handle tool request ({ToolId}). {Error}", toolCall.Id, ErrorMessage);
            }

            // We currently only know about function tool calls. If it's anything else, we'll respond with an error.
            var message = new ChatMessageContent(role: AuthorRole.Tool, content: ErrorMessage, metadata: new Dictionary<string, object?> { { OpenAIChatMessageContent.ToolIdProperty, toolCall.Id } });

            chatHistory.Add(message);
        }
    }

    /// <summary>
    /// Sanitizes function names by replacing disallowed characters.
    /// </summary>
    /// <param name="toolCalls">The function calls containing the function names which need to be sanitized.</param>
    /// <returns>The function calls with sanitized function names.</returns>
    private static List<ChatToolCall> SanitizeFunctionNames(List<ChatToolCall> toolCalls)
    {
        for (int i = 0; i < toolCalls.Count; i++)
        {
            ChatToolCall tool = toolCalls[i];

            // Check if function name contains disallowed characters and replace them with '_'.
            if (DisallowedFunctionNameCharactersRegex().IsMatch(tool.FunctionName))
            {
                var sanitizedName = DisallowedFunctionNameCharactersRegex().Replace(tool.FunctionName, "_");

                toolCalls[i] = ChatToolCall.CreateFunctionToolCall(tool.Id, sanitizedName, tool.FunctionArguments);
            }
        }

        return toolCalls;
    }
}<|MERGE_RESOLUTION|>--- conflicted
+++ resolved
@@ -776,13 +776,9 @@
                     {
                         TextContent textContent => ChatMessageContentPart.CreateTextPart(textContent.Text),
                         ImageContent imageContent => GetImageContentItem(imageContent),
-<<<<<<< HEAD
                         PdfContent pdfContent => GetPdfContentItem(pdfContent),
                         AudioContent audioContent when audioContent.Data is { IsEmpty: false } => GetAudioContentItem(audioContent),
                         BinaryContent binaryContent when binaryContent.Uri != null => GetFileReferenceContent(binaryContent),
-=======
-                        AudioContent audioContent => GetAudioContentItem(audioContent),
->>>>>>> 843ae610
                         _ => throw new NotSupportedException($"Unsupported chat message content type '{item.GetType()}'.")
                     }))
                 { ParticipantName = message.AuthorName }
@@ -883,44 +879,6 @@
         throw new ArgumentException($"{nameof(ImageContent)} must have either Data or a Uri.");
     }
 
-<<<<<<< HEAD
-    private static ChatMessageContentPart GetPdfContentItem(PdfContent pdfContent)
-    {
-        if (pdfContent.Data is { IsEmpty: false } data)
-        {
-            // NOTE: generating a random file name to prevent the possibility of a prompt injection attack
-            return ChatMessageContentPart.CreateFilePart(BinaryData.FromBytes(data), "application/pdf", $"{Guid.NewGuid()}.pdf");
-        }
-
-        if (pdfContent.Uri is not null)
-        {
-            // URI expected to be encoded as a file with the path set to the uploaded file ID
-            // "file://<file-id>", (e.g. "file://file-123xyz")
-            if (!pdfContent.Uri.Scheme.Equals("file", StringComparison.OrdinalIgnoreCase))
-            {
-                throw new ArgumentException("Only file URIs are supported for PDF content.");
-            }
-            return ChatMessageContentPart.CreateFilePart(pdfContent.Uri.AbsolutePath);
-        }
-
-        throw new ArgumentException($"{nameof(PdfContent)} must have either Data or a Uri.");
-    }
-
-    private static ChatMessageContentPart GetAudioContentItem(AudioContent audioContent)
-    {
-        var audioFormat = audioContent.MimeType?.ToUpperInvariant() switch
-        {
-            "AUDIO/MPEG" => ChatInputAudioFormat.Mp3,
-            "AUDIO/WAV" => ChatInputAudioFormat.Wav,
-            _ => throw new ArgumentException($"Unsupported audio format '{audioContent.MimeType}'. Supported values are 'audio/mpeg' and 'audio/wav'.")
-        };
-        return ChatMessageContentPart.CreateInputAudioPart(BinaryData.FromBytes(audioContent.Data!.Value), audioFormat);
-    }
-
-    private static ChatMessageContentPart GetFileReferenceContent(BinaryContent binaryContent)
-    {
-        return ChatMessageContentPart.CreateFilePart(binaryContent.Uri!.AbsoluteUri);
-=======
     private static ChatMessageContentPart GetAudioContentItem(AudioContent audioContent)
     {
         if (audioContent.Data is { IsEmpty: false } data)
@@ -944,7 +902,33 @@
             "AUDIO/MP3" => ChatInputAudioFormat.Mp3,
             _ => throw new NotSupportedException($"Unsupported audio format '{mimeType}'. Supported formats are 'audio/wav' and 'audio/mp3'.")
         };
->>>>>>> 843ae610
+    }
+
+    private static ChatMessageContentPart GetPdfContentItem(PdfContent pdfContent)
+    {
+        if (pdfContent.Data is { IsEmpty: false } data)
+        {
+            // NOTE: generating a random file name to prevent the possibility of a prompt injection attack
+            return ChatMessageContentPart.CreateFilePart(BinaryData.FromBytes(data), "application/pdf", $"{Guid.NewGuid()}.pdf");
+        }
+
+        if (pdfContent.Uri is not null)
+        {
+            // URI expected to be encoded as a file with the path set to the uploaded file ID
+            // "file://<file-id>", (e.g. "file://file-123xyz")
+            if (!pdfContent.Uri.Scheme.Equals("file", StringComparison.OrdinalIgnoreCase))
+            {
+                throw new ArgumentException("Only file URIs are supported for PDF content.");
+            }
+            return ChatMessageContentPart.CreateFilePart(pdfContent.Uri.AbsolutePath);
+        }
+
+        throw new ArgumentException($"{nameof(PdfContent)} must have either Data or a Uri.");
+    }
+
+    private static ChatMessageContentPart GetFileReferenceContent(BinaryContent binaryContent)
+    {
+        return ChatMessageContentPart.CreateFilePart(binaryContent.Uri!.AbsoluteUri);
     }
 
     private static ChatImageDetailLevel? GetChatImageDetailLevel(ImageContent imageContent)
